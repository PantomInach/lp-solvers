extern crate lp_modeler;
extern crate quote;
use quote::quote;

use lp_modeler::dsl::*;

#[test]
fn test_quotations() {
  use LpExpression::*;
  let a = LpInteger { name : "a" . to_string () , lower_bound : None , upper_bound : None };
  let quoted_a = quote!(#a);
  let quoted_a_str = "LpInteger { name : \"a\" . to_string () , lower_bound : None , upper_bound : None }";
  assert_eq!(quoted_a.to_string(), quoted_a_str);

  let exp : LpExpression = a.clone().into();
  let quoted_exp = quote!(#exp);
  let quoted_exp_str = "LpExpression :: ConsInt (".to_owned() + quoted_a_str + ")";
  assert_eq!(quoted_exp.to_string(), quoted_exp_str);

  let full_exp_arena = LpExprArena::build ( 0 , vec![ LpExpression :: LpCompExpr (LpExprOp :: Multiplication , 1, 2), LpExpression :: LpCompExpr (LpExprOp :: Subtraction , 3, 4 ), LpExpression :: LpCompExpr (LpExprOp :: Addition , 5, 6), LpExpression :: LitVal (1f32), LpExpression :: EmptyExpr, LpExpression :: ConsCont (LpContinuous { name : "x".to_string() , lower_bound : None , upper_bound : None }), LpExpression :: ConsInt (LpInteger { name : "y".to_string() , lower_bound : None , upper_bound : None }) ] );

<<<<<<< HEAD
  let full_exp_quoted = quote!(#full_exp_arena);
  let full_exp_str = "LpExprArena { root : 0usize , array : struct LpExpression :: LpCompExpr (LpExprOp :: Multiplication , 1usize , 2usize) ; , struct LpExpression :: LpCompExpr (LpExprOp :: Subtraction , 3usize , 4usize) ; , struct LpExpression :: LpCompExpr (LpExprOp :: Addition , 5usize , 6usize) ; , struct LpExpression :: LitVal (1f32) ; , struct LpExpression :: EmptyExpr ; , struct LpExpression :: ConsCont (LpContinuous { name : \"x\" . to_string () , lower_bound : None , upper_bound : None }) ; , struct LpExpression :: ConsInt (LpInteger { name : \"y\" . to_string () , lower_bound : None , upper_bound : None }) ; }";
=======
  let full_exp_quoted = quote!(#full_exp);
  let full_exp_str = "LpExpression :: MulExpr (Box :: new (LpExpression :: SubExpr (Box :: new (LpExpression :: EmptyExpr) , Box :: new (LpExpression :: LitVal (1f32)))) , Box :: new (LpExpression :: AddExpr (Box :: new (LpExpression :: ConsCont (LpContinuous { name : \"x\" . to_string () , lower_bound : None , upper_bound : None })) , Box :: new (LpExpression :: ConsInt (LpInteger { name : \"y\" . to_string () , lower_bound : None , upper_bound : None })))))";
>>>>>>> 851bf18e
  assert_eq!(full_exp_quoted.to_string(), full_exp_str);

  // a.equal(&b);
  let a_eq_b = LpConstraint( LpExprArena::build( 0, vec![ LpExpression :: LpCompExpr(LpExprOp :: Subtraction , 1, 2), LpExpression::ConsInt (LpInteger { name : "a".to_string() , lower_bound : None , upper_bound : None }), LpExpression::ConsInt (LpInteger { name : "b".to_string() , lower_bound : None , upper_bound : None }) ] ), Constraint::Equal , LitVal(0f32).into());

  let quoted_a_eq_b = quote!(#a_eq_b);
<<<<<<< HEAD
  let a_eq_b_str = "LpConstraint (LpExprArena { root : 0usize , array : struct LpExpression :: LpCompExpr (LpExprOp :: Subtraction , 1usize , 2usize) ; , struct LpExpression :: ConsInt (LpInteger { name : \"a\" . to_string () , lower_bound : None , upper_bound : None }) ; , struct LpExpression :: ConsInt (LpInteger { name : \"b\" . to_string () , lower_bound : None , upper_bound : None }) ; } , Constraint :: Equal , LpExprArena { root : 0usize , array : struct LpExpression :: LitVal (0f32) ; })";
=======
  let a_eq_b_str = "LpConstraint (LpExpression :: SubExpr (Box :: new (LpExpression :: ConsInt (LpInteger { name : \"a\" . to_string () , lower_bound : None , upper_bound : None })) , Box :: new (LpExpression :: ConsInt (LpInteger { name : \"b\" . to_string () , lower_bound : None , upper_bound : None }))) , Constraint :: Equal , LpExpression :: LitVal (0f32))";
>>>>>>> 851bf18e
  assert_eq!(quoted_a_eq_b.to_string(), a_eq_b_str)
}<|MERGE_RESOLUTION|>--- conflicted
+++ resolved
@@ -19,23 +19,15 @@
 
   let full_exp_arena = LpExprArena::build ( 0 , vec![ LpExpression :: LpCompExpr (LpExprOp :: Multiplication , 1, 2), LpExpression :: LpCompExpr (LpExprOp :: Subtraction , 3, 4 ), LpExpression :: LpCompExpr (LpExprOp :: Addition , 5, 6), LpExpression :: LitVal (1f32), LpExpression :: EmptyExpr, LpExpression :: ConsCont (LpContinuous { name : "x".to_string() , lower_bound : None , upper_bound : None }), LpExpression :: ConsInt (LpInteger { name : "y".to_string() , lower_bound : None , upper_bound : None }) ] );
 
-<<<<<<< HEAD
+
   let full_exp_quoted = quote!(#full_exp_arena);
   let full_exp_str = "LpExprArena { root : 0usize , array : struct LpExpression :: LpCompExpr (LpExprOp :: Multiplication , 1usize , 2usize) ; , struct LpExpression :: LpCompExpr (LpExprOp :: Subtraction , 3usize , 4usize) ; , struct LpExpression :: LpCompExpr (LpExprOp :: Addition , 5usize , 6usize) ; , struct LpExpression :: LitVal (1f32) ; , struct LpExpression :: EmptyExpr ; , struct LpExpression :: ConsCont (LpContinuous { name : \"x\" . to_string () , lower_bound : None , upper_bound : None }) ; , struct LpExpression :: ConsInt (LpInteger { name : \"y\" . to_string () , lower_bound : None , upper_bound : None }) ; }";
-=======
-  let full_exp_quoted = quote!(#full_exp);
-  let full_exp_str = "LpExpression :: MulExpr (Box :: new (LpExpression :: SubExpr (Box :: new (LpExpression :: EmptyExpr) , Box :: new (LpExpression :: LitVal (1f32)))) , Box :: new (LpExpression :: AddExpr (Box :: new (LpExpression :: ConsCont (LpContinuous { name : \"x\" . to_string () , lower_bound : None , upper_bound : None })) , Box :: new (LpExpression :: ConsInt (LpInteger { name : \"y\" . to_string () , lower_bound : None , upper_bound : None })))))";
->>>>>>> 851bf18e
   assert_eq!(full_exp_quoted.to_string(), full_exp_str);
 
   // a.equal(&b);
   let a_eq_b = LpConstraint( LpExprArena::build( 0, vec![ LpExpression :: LpCompExpr(LpExprOp :: Subtraction , 1, 2), LpExpression::ConsInt (LpInteger { name : "a".to_string() , lower_bound : None , upper_bound : None }), LpExpression::ConsInt (LpInteger { name : "b".to_string() , lower_bound : None , upper_bound : None }) ] ), Constraint::Equal , LitVal(0f32).into());
 
   let quoted_a_eq_b = quote!(#a_eq_b);
-<<<<<<< HEAD
   let a_eq_b_str = "LpConstraint (LpExprArena { root : 0usize , array : struct LpExpression :: LpCompExpr (LpExprOp :: Subtraction , 1usize , 2usize) ; , struct LpExpression :: ConsInt (LpInteger { name : \"a\" . to_string () , lower_bound : None , upper_bound : None }) ; , struct LpExpression :: ConsInt (LpInteger { name : \"b\" . to_string () , lower_bound : None , upper_bound : None }) ; } , Constraint :: Equal , LpExprArena { root : 0usize , array : struct LpExpression :: LitVal (0f32) ; })";
-=======
-  let a_eq_b_str = "LpConstraint (LpExpression :: SubExpr (Box :: new (LpExpression :: ConsInt (LpInteger { name : \"a\" . to_string () , lower_bound : None , upper_bound : None })) , Box :: new (LpExpression :: ConsInt (LpInteger { name : \"b\" . to_string () , lower_bound : None , upper_bound : None }))) , Constraint :: Equal , LpExpression :: LitVal (0f32))";
->>>>>>> 851bf18e
   assert_eq!(quoted_a_eq_b.to_string(), a_eq_b_str)
 }